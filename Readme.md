# Open Library

Open web page for every book ever published.

This repository contains the code that powers https://openlibrary.org/

<<<<<<< HEAD
[![Build Status](https://travis-ci.org/internetarchive/openlibrary.svg?branch=master)](https://travis-ci.org/internetarchive/openlibrary)

## Code Oraganization
=======
## Code Organization
>>>>>>> 474c88de

* openlibrary/core - core openlibrary functionality, imported and used by www
* openlibrary/views - views for rendering web pages 
* openlibrary/templates - all the templates used in the website
* openlibrary/macros - macros are like templates, but can be called from wikitext
* openlibrary/plugins - legacy code. will be moved to core and www soon.

## License

All source code published here is available under the terms of the GNU Affero General Public License, version 3. Please see http://gplv3.fsf.org/ for more information.
<|MERGE_RESOLUTION|>--- conflicted
+++ resolved
@@ -4,13 +4,7 @@
 
 This repository contains the code that powers https://openlibrary.org/
 
-<<<<<<< HEAD
-[![Build Status](https://travis-ci.org/internetarchive/openlibrary.svg?branch=master)](https://travis-ci.org/internetarchive/openlibrary)
-
-## Code Oraganization
-=======
 ## Code Organization
->>>>>>> 474c88de
 
 * openlibrary/core - core openlibrary functionality, imported and used by www
 * openlibrary/views - views for rendering web pages 
