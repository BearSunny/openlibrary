--- conflicted
+++ resolved
@@ -5,8 +5,6 @@
     <h1>Help Cases</h1>
 </div>
 <div id="contentBody">
-<<<<<<< HEAD
-=======
 <style type="text/css">
 table.support { 
               font-family: Lucida, "Lucida Sans";
@@ -39,9 +37,6 @@
     $else:
         <a href="$url">$title $extra</a>
 
-
-
->>>>>>> 9890e98b
 $if error:
   <p>Couldn't connect to support database.</p>
 $else:
