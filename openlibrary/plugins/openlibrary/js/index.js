--- conflicted
+++ resolved
@@ -525,12 +525,12 @@
             .then(module => module.initBreadcrumbSelect(crumbs));
     }
 
-<<<<<<< HEAD
     const thirdPartyLoginsIframe = document.getElementById('ia-third-party-logins');
     if (thirdPartyLoginsIframe) {
         import(/* webpackChunkName: "ia_thirdparty_logins" */ './ia_thirdparty_logins')
             .then((module) => module.initMessageEventListener(thirdPartyLoginsIframe));
-=======
+    }
+
     // Password visibility toggle:
     const passwordVisibilityToggle = document.querySelector('.password-visibility-toggle')
     if (passwordVisibilityToggle) {
@@ -543,6 +543,5 @@
     if (affiliateLinksSection.length) {
         import(/* webpackChunkName: "affiliate-links" */ './affiliate-links')
             .then(module => module.initAffiliateLinks(affiliateLinksSection))
->>>>>>> f17242e6
     }
 });