--- conflicted
+++ resolved
@@ -116,11 +116,7 @@
     data = {}
     logging.info("Gathering total data")
     data.update(run_gathering_functions(infobase_db, coverstore_db, seeds_db, editions_db, works_db, admin_db,
-<<<<<<< HEAD
-                                        yesterday, today, logroot
-=======
                                         yesterday, today, logroot,
->>>>>>> 9f07f3d7
                                         prefix = "admin_total__", key_prefix = "total"))
     logging.info("Gathering data using difference between totals")
     data.update(run_gathering_functions(infobase_db, coverstore_db, seeds_db, editions_db, works_db, admin_db,
