"""Library for generating and processing Open Library data dumps.

Glossary:

* dump - Dump of latest revisions of all documents.
* cdump - Complete dump. Dump of all revisions of all documents.
* idump - Incremental dump. Dump of all revisions created in the given day.
"""

import gzip
import itertools
import json
import logging
import os
import re
import sys
import time

import web

from infogami import config
from openlibrary.config import load_config
from openlibrary.data import db
from openlibrary.data.sitemap import generate_html_index, generate_sitemaps
from openlibrary.plugins.openlibrary.processors import urlsafe
from openlibrary.utils.sentry import Sentry

logger = logging.getLogger(__file__)
logger.setLevel(logging.DEBUG)


def print_dump(json_records, filter=None):
    """Print the given json_records in the dump format."""
    for i, raw_json_data in enumerate(json_records):
        if i % 1_000_000 == 0:
            log(f"{i:,}")
        d = json.loads(raw_json_data)
        d.pop("id", None)
        d = _process_data(d)

        key = web.safestr(d["key"])

        # skip user and admin pages
        if key.startswith(("/people/", "/admin/")):
            continue

        # skip obsolete pages. Obsolete pages include volumes, scan_records and users
        # marked as spam.
        if key.startswith(("/b/", "/scan", "/old/")) or not key.startswith("/"):
            continue

        if filter and not filter(d):
            continue

        type_key = d["type"]["key"]
        timestamp = d["last_modified"]["value"]
        json_data = json.dumps(d)

        print("\t".join([type_key, key, str(d["revision"]), timestamp, json_data]))


def read_data_file(filename: str, max_lines: int = 0):
    """
    max_lines allows us to test the process with a subset of all records.
    Setting max_lines to 0 will processes all records.
    """
    log(f"read_data_file({filename}, max_lines={max_lines if max_lines else 'all'})")
    for i, line in enumerate(xopen(filename, "rt")):
        thing_id, revision, json_data = line.strip().split("\t")
        yield pgdecode(json_data)
        if max_lines and i >= max_lines:
            break


def log(*args) -> None:
    msg = " ".join(str(a) for a in args)
    logger.info(msg)
    print(time.asctime(), msg, file=sys.stderr)


def xopen(path: str, mode: str):
    if path.endswith(".gz"):
        return gzip.open(path, mode)
    else:
        return open(path, mode)


def read_tsv(file, strip=True):
    """Read a tab separated file and return an iterator over rows."""
    log("read_tsv() reading", file)
    if isinstance(file, str):
        file = xopen(file, "rt")

    for i, line in enumerate(file):
        if i % 1_000_000 == 0:
            log(f"{i:,}")
        if strip:
            line = line.strip()
        yield line.split("\t")


def generate_cdump(data_file, date=None):
    """Generates cdump from a copy of data table.  If date is specified, only revisions
    created on or before that date will be considered.
    """
    logger.error(f"generate_cdump({data_file}, {date}) reading")
    # adding Z to the date will make sure all the timestamps are less than that date.
    #
    #   >>> "2010-05-17T10:20:30" < "2010-05-17"
    #   False
    #   >>> "2010-05-17T10:20:30" < "2010-05-17Z"
    #   True
    #
    # If scripts/oldump.sh has exported $OLDUMP_TESTING then save a lot of time by only
    # processing a subset of the lines in data_file.
    max_lines = 1_000_000 if os.getenv("OLDUMP_TESTING") else 0  # 0 means unlimited.
    filter = date and (lambda doc: doc["last_modified"]["value"] < date + "Z")
    print_dump(read_data_file(data_file, max_lines), filter=filter)


def sort_dump(dump_file=None, tmpdir="/tmp/", buffer_size="1G"):
    """Sort the given dump based on key."""
    tmpdir = os.path.join(tmpdir, "oldumpsort")
    if not os.path.exists(tmpdir):
        os.makedirs(tmpdir)

    M = 1024 * 1024

    filenames = [os.path.join(tmpdir, "%02x.txt.gz" % i) for i in range(256)]
    files = [gzip.open(f, "wb") for f in filenames]
    stdin = xopen(dump_file, "rb") if dump_file else sys.stdin.buffer

    # split the file into 256 chunks using hash of key
    log("splitting", dump_file or "stdin")
    for i, line in enumerate(stdin):
        if i % 1_000_000 == 0:
            log(f"{i:,}")

        type, key, revision, timestamp, json_data = line.strip().split(b"\t")
        findex = hash(key) % 256
        files[findex].write(line)

    for f in files:
        f.flush()
        f.close()
    files = []

    for fname in filenames:
        log("sorting", fname)
        status = os.system(
            "gzip -cd %(fname)s | sort -S%(buffer_size)s -k2,3" % locals()
        )
        if status != 0:
            raise Exception("sort failed with status %d" % status)


def generate_dump(cdump_file=None):
    """Generate dump from cdump.

    The given cdump must be sorted by key.
    """

    def process(data):
        revision = lambda cols: int(cols[2])
        for key, rows in itertools.groupby(data, key=lambda cols: cols[1]):
            row = max(rows, key=revision)
            yield row

    tjoin = "\t".join
    data = read_tsv(cdump_file or sys.stdin, strip=False)
    # group by key and find the max by revision
    sys.stdout.writelines(tjoin(row) for row in process(data))


def generate_idump(day, **db_parameters):
    """Generate incremental dump for the given day."""
    db.setup_database(**db_parameters)
    rows = db.longquery(
        "SELECT data.* FROM data, version, transaction "
        + " WHERE data.thing_id=version.thing_id"
        + "     AND data.revision=version.revision"
        + "     AND version.transaction_id=transaction.id"
        + "     AND transaction.created >= $day AND transaction.created < date $day + interval '1 day'"
        + " ORDER BY transaction.created",
        vars=locals(),
        chunk_size=10_000,
    )
    print_dump(row.data for chunk in rows for row in chunk)


def split_dump(dump_file=None, format="oldump_%s.txt"):
    """Split dump into authors, editions and works."""
    types = ("/type/edition", "/type/author", "/type/work", "/type/redirect")
    files = {}
    for t in types:
        tname = t.split("/")[-1] + "s"
        files[t] = xopen(format % tname, "wt")

    stdin = xopen(dump_file, "rt") if dump_file else sys.stdin
    for i, line in enumerate(stdin):
        if i % 1_000_000 == 0:
            log(f"{i:,}")
        type, rest = line.split("\t", 1)
        if type in files:
            files[type].write(line)

    for f in files.values():
        f.close()


def make_index(dump_file):
    """Make index with "path", "title", "created" and "last_modified" columns."""

    for type, key, revision, timestamp, json_data in read_tsv(dump_file):
        data = json.loads(json_data)
        if type in ("/type/edition", "/type/work"):
            title = data.get("title", "untitled")
            path = key + "/" + urlsafe(title)
        elif type == "/type/author":
            title = data.get("name", "unnamed")
            path = key + "/" + urlsafe(title)
        else:
            title = data.get("title", key)
            path = key

        title = title.replace("\t", " ")

        if "created" in data:
            created = data["created"]["value"]
        else:
            created = "-"
        print("\t".join([web.safestr(path), web.safestr(title), created, timestamp]))


def _process_key(key):
    mapping = {
        "/l/": "/languages/",
        "/a/": "/authors/",
        "/b/": "/books/",
        "/user/": "/people/",
    }
    for old, new in mapping.items():
        if key.startswith(old):
            return new + key[len(old) :]
    return key


def _process_data(data):
    """Convert keys from /a/, /b/, /l/ and /user/
    to /authors/, /books/, /languages/ and /people/ respectively."""
    if isinstance(data, list):
        return [_process_data(d) for d in data]
    elif isinstance(data, dict):
        if "key" in data:
            data["key"] = _process_key(data["key"])

        # convert date to ISO format
        if data.get("type") == "/type/datetime":
            data["value"] = data["value"].replace(" ", "T")

        return {k: _process_data(v) for k, v in data.items()}
    else:
        return data


def _make_sub(d):
    """Make substituter.

    >>> f = _make_sub(dict(a='aa', bb='b'))
    >>> f('aabbb')
    'aaaabb'
    """

    def f(a):
        return d[a.group(0)]

    rx = re.compile("|".join(re.escape(key) for key in d))
    return lambda s: s and rx.sub(f, s)


_pgdecode_dict = {r"\n": "\n", r"\r": "\r", r"\t": "\t", r"\\": "\\"}
_pgdecode = _make_sub(_pgdecode_dict)


def pgdecode(text):
    r"""Decode postgres encoded text.

    >>> pgdecode('\\n')
    '\n'
    """
    return _pgdecode(text)


def main(cmd, args):
    """Command Line interface for generating dumps."""
    iargs = iter(args)

    args = []
    kwargs = {}

    for a in iargs:
        if a.startswith("--"):
            name = a[2:].replace("-", "_")
            value = next(iargs)
            kwargs[name] = value
        else:
            args.append(a)

    func = {
        "cdump": generate_cdump,
        "dump": generate_dump,
        "idump": generate_idump,
        "sort": sort_dump,
        "split": split_dump,
        "index": make_index,
        "sitemaps": generate_sitemaps,
        "htmlindex": generate_html_index,
    }.get(cmd)
    if func:
        func(*args, **kwargs)
<<<<<<< HEAD
=======
    elif cmd == "solrdump":
        from openlibrary.data import solr  # noqa: E402 avoid circular import

        solr.generate_dump(*args, **kwargs)
>>>>>>> b7e661ac
    else:
        logger.error(f"Unknown command: {cmd}")
        print("Unknown command:", cmd, file=sys.stderr)


if __name__ == "__main__":
    ol_config = os.getenv("OL_CONFIG")
    if ol_config:
        logger.info(f"loading config from {ol_config}")
        load_config(ol_config)
        sentry = Sentry(getattr(config, "sentry_cron_jobs", {}))
        if sentry.enabled:
            sentry.init()

    main(sys.argv[1], sys.argv[2:])<|MERGE_RESOLUTION|>--- conflicted
+++ resolved
@@ -318,13 +318,6 @@
     }.get(cmd)
     if func:
         func(*args, **kwargs)
-<<<<<<< HEAD
-=======
-    elif cmd == "solrdump":
-        from openlibrary.data import solr  # noqa: E402 avoid circular import
-
-        solr.generate_dump(*args, **kwargs)
->>>>>>> b7e661ac
     else:
         logger.error(f"Unknown command: {cmd}")
         print("Unknown command:", cmd, file=sys.stderr)
