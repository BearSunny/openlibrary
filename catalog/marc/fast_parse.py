--- conflicted
+++ resolved
@@ -485,13 +485,11 @@
 def test_empty():
     assert read_edition('') == {}
 
-<<<<<<< HEAD
 def bad_marc_line():
     line = '0 \x1f\xe2aEtude objective des ph\xe2enom\xe1enes neuro-psychiques;\x1e'
     assert list(get_all_subfields(line)) == [(u'\xe1', u'Etude objective des ph\xe9nom\xe8nes neuro-psychiques;')]
-=======
+
 def test_index_fields():
     data = open('test_data/ithaca_college_75002321').read()
     lccn = index_fields(data, ['010'])['lccn'][0]
-    assert lccn == '75002321'
->>>>>>> df1b8baf
+    assert lccn == '75002321'