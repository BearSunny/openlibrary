# To enable this pre-commit hook run:
# `pip install pre-commit` or `brew install pre-commit`
# Then run `pre-commit install`

# Learn more about this config here: https://pre-commit.com/
default_language_version:
  python: python3.9

repos:
  - repo: local
    hooks:
      - id: make-lint-diff
        name: make lint-diff
        entry: bash -c 'git diff master -U0 | ./scripts/flake8-diff.sh'
        language: python
        additional_dependencies:
          - flake8

  - repo: https://github.com/pre-commit/pre-commit-hooks
    rev: v4.3.0
    hooks:
      - id: check-yaml
      - id: detect-private-key
      - id: end-of-file-fixer
        types_or: [python]
      - id: mixed-line-ending
      - id: requirements-txt-fixer
      - id: trailing-whitespace
        args:
          - --markdown-linebreak-ext=md

  - repo: https://github.com/psf/black
    rev: 22.3.0
    hooks:
      - id: black  # See pyproject.toml for args
        args:
        - --diff

  - repo: https://github.com/codespell-project/codespell
    rev: v2.1.0
    hooks:
      - id: codespell  # See setup.cfg for args

  - repo: https://github.com/pre-commit/mirrors-mypy
    rev: 'v0.961'
    hooks:
      - id: mypy  # See setup.cfg for args
<<<<<<< HEAD
=======
        args:
          - --ignore-missing-imports
          - --scripts-are-modules
>>>>>>> a4e39551
        additional_dependencies:
          - types-all

  - repo: https://github.com/asottile/pyupgrade
    rev: v2.34.0
    hooks:
      - id: pyupgrade
        args:
          - --py39-plus
          - --keep-runtime-typing<|MERGE_RESOLUTION|>--- conflicted
+++ resolved
@@ -45,12 +45,6 @@
     rev: 'v0.961'
     hooks:
       - id: mypy  # See setup.cfg for args
-<<<<<<< HEAD
-=======
-        args:
-          - --ignore-missing-imports
-          - --scripts-are-modules
->>>>>>> a4e39551
         additional_dependencies:
           - types-all
 
